--- conflicted
+++ resolved
@@ -312,7 +312,6 @@
         z = np.dot(X, self.weights) + self.bias
         return np.round(self._sigmoid(z))
     
-<<<<<<< HEAD
     def evaluate(self, X_test: np.ndarray, y_test: np.ndarray) -> float:
         """
         Evaluates the trained model on the testing set.
@@ -324,10 +323,6 @@
         Returns:
             float: The accuracy score.
         """
-=======
-    def evaluate(self, X_test, y_test):
-        # Get the predicted labels
->>>>>>> 36feea53
         y_pred = self.predict(X_test)
         
         # Calculate metrics
